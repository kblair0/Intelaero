--- conflicted
+++ resolved
@@ -529,14 +529,7 @@
           }
         },
         getMap: () => {
-<<<<<<< HEAD
-
-=======
-          console.log("getMap called:", {
-            mapRefCurrent: mapRef.current,
-            hasMap: !!mapRef.current,
-          });
->>>>>>> 97afc2ce
+
           // Return the actual map instance instead of the ref
           return mapRef.current;
         },
