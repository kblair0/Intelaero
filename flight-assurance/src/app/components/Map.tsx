--- conflicted
+++ resolved
@@ -1,3 +1,4 @@
+/* eslint-disable @typescript-eslint/no-explicit-any */
 /* eslint-disable @typescript-eslint/no-explicit-any */
 "use client";
 import React, {
@@ -14,6 +15,7 @@
 import FlightPlanUploader from "./FlightPlanUploader";
 import ViewshedAnalysis from "./ViewshedAnalysis";
 
+mapboxgl.accessToken = process.env.NEXT_PUBLIC_MAPBOX_ACCESS_TOKEN || "";
 mapboxgl.accessToken = process.env.NEXT_PUBLIC_MAPBOX_ACCESS_TOKEN || "";
 
 export interface MapRef {
@@ -38,7 +40,6 @@
       onShowTickChange,
       onTotalDistanceChange,
       onPlanUploaded,
-<<<<<<< HEAD
       onGcsLocationChange,
       onObserverLocationChange,
       onRepeaterLocationChange,
@@ -46,11 +47,6 @@
     ref
   ) => {
     const [flightPlan, setFlightPlan] = useState<GeoJSON.FeatureCollection | null>(null);
-=======
-    },
-    ref
-  ) => {
->>>>>>> 43338ac2
     const [totalDistance, setTotalDistance] = useState<number>(0);
     const lineRef = useRef<GeoJSON.FeatureCollection | null>(null);
     const mapContainerRef = useRef<HTMLDivElement>(null);
@@ -67,10 +63,15 @@
         mapRef?.current.dragRotate.enable();
         mapRef?.current.touchZoomRotate.enableRotation();
         mapRef?.current.addControl(new mapboxgl.NavigationControl());
+      if (mapRef?.current) {
+        mapRef?.current.dragRotate.enable();
+        mapRef?.current.touchZoomRotate.enableRotation();
+        mapRef?.current.addControl(new mapboxgl.NavigationControl());
       }
     }, []);
 
     const addGeoJSONToMap = (geojson: GeoJSON.FeatureCollection) => {
+      if (mapRef?.current && geojson.type === "FeatureCollection") {
       if (mapRef?.current && geojson.type === "FeatureCollection") {
         const features = geojson.features.filter(
           (f) => f.geometry.type === "LineString"
@@ -81,8 +82,12 @@
           if (mapRef?.current?.getSource(layerId)) {
             mapRef?.current.removeLayer(layerId);
             mapRef?.current.removeSource(layerId);
-          }
-
+          if (mapRef?.current?.getSource(layerId)) {
+            mapRef?.current.removeLayer(layerId);
+            mapRef?.current.removeSource(layerId);
+          }
+
+          // @ts-expect-error This works
           // @ts-expect-error This works
           const coordinates = feature.geometry.coordinates as [
             number,
@@ -99,7 +104,20 @@
             "Feature properties after adding altitudes:",
             feature.properties
           );
-
+          feature.properties.altitudes = coordinates.map(
+            (coord) => coord[2] || 0
+          );
+          console.log(
+            "Feature properties after adding altitudes:",
+            feature.properties
+          );
+
+          const validCoordinates = coordinates.map(([lng, lat, alt]) => [
+            lng,
+            lat,
+            alt || 0,
+          ]);
+          const line = turf.lineString(validCoordinates);
           const validCoordinates = coordinates.map(([lng, lat, alt]) => [
             lng,
             lat,
@@ -298,31 +316,31 @@
               "sky-atmosphere-sun-intensity": 15,
             },
           });
-<<<<<<< HEAD
   
           const addGroundStationButton = document.querySelector('.ground-station-icon');
           if (addGroundStationButton) {
             addGroundStationButton.style.display = 'block';
           }
     
-=======
-
->>>>>>> 43338ac2
           console.log("Terrain and sky layer added successfully");
         });
       }
+
 
       // Cleanup on unmount
       return () => {
         mapRef?.current?.remove();
+        mapRef?.current?.remove();
       };
     }, []);
+
 
     const handleFlightPlanUpload = (geojson: GeoJSON.FeatureCollection) => {
       // 1) Store it in state for the ViewshedAnalysis component:
       setFlightPlan(geojson);// Add the flight plan to the map
       addGeoJSONToMap(geojson);
 
+
       // Ensure the original `onPlanUploaded` behavior is preserved
       if (typeof onPlanUploaded === "function") {
         onPlanUploaded(geojson);
@@ -335,13 +353,10 @@
         onPlanUploaded(geojson); // This calls handleFlightPlanUpdate in battcalc
       }
 
+
       // Trigger the Map-specific upload logic
       handleFlightPlanUpload(geojson); // Adds the flight plan to the map
-<<<<<<< HEAD
     };  
-=======
-    };
->>>>>>> 43338ac2
 
     const handleFileProcessing = (data: any) => {
       if (Array.isArray(data)) {
@@ -517,8 +532,15 @@
               Step 1: Upload Your Flight Plan
             </h2>
             <FlightPlanUploader onPlanUploaded={combinedOnPlanUploaded} />
+            <h2 className="text-xl font-semibold mb-4">
+              Step 1: Upload Your Flight Plan
+            </h2>
+            <FlightPlanUploader onPlanUploaded={combinedOnPlanUploaded} />
           </div>
           <div className="bg-gray-300 p-4 rounded-md w-full md:w-1/2">
+            <h2 className="text-xl font-semibold mb-4">
+              Step 2A: Upload Your Flight Log (.ulg) (Optional)
+            </h2>
             <h2 className="text-xl font-semibold mb-4">
               Step 2A: Upload Your Flight Log (.ulg) (Optional)
             </h2>
