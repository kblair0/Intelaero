/* eslint-disable @typescript-eslint/no-unused-vars */
// components/map.tsx
// /* eslint-disable @typescript-eslint/no-unused-vars */
/* eslint-disable @typescript-eslint/no-explicit-any */
"use client";
import React, {
  useEffect,
  useRef,
  useState,
  forwardRef,
  useImperativeHandle,
  useCallback,
} from "react";
import mapboxgl from "mapbox-gl";
import "mapbox-gl/dist/mapbox-gl.css";
import * as turf from "@turf/turf";
import FlightLogUploader from "./ULGLogUploader";
import ELOSGridAnalysis from "./ELOSGridAnalysis";
import { layerManager } from "./LayerManager";

// Contexts
import { useLocation } from "../context/LocationContext";
import { useFlightPlanContext } from "../context/FlightPlanContext";
import { useFlightConfiguration } from "../context/FlightConfigurationContext";
import { useLOSAnalysis } from "../context/LOSAnalysisContext";

mapboxgl.accessToken = process.env.NEXT_PUBLIC_MAPBOX_ACCESS_TOKEN || "";

export interface LocationData {
  lng: number;
  lat: number;
  elevation: number | null;
}

export interface MapRef {
  addGeoJSONToMap: (geojson: GeoJSON.FeatureCollection) => void;
  runElosAnalysis: (options?: MarkerAnalysisOptions) => Promise<void>;
  getMap: () => mapboxgl.Map | null; // To expose the underlying map
  toggleLayerVisibility: (layerId: string) => void;
}

interface MapProps {
  estimatedFlightDistance: number;
  onShowTickChange?: (value: boolean) => void;
  onTotalDistanceChange?: (distance: number) => void;
  onDataProcessed?: (data: { averageDraw: number; phaseData: any[] }) => void;
  onPlanUploaded?: (data: GeoJSON.FeatureCollection) => void;
}

interface ELOSGridAnalysisRef {
  runAnalysis: (options?: {
    markerOptions?: MarkerAnalysisOptions;
  }) => Promise<void>;
}

// Interface for Marker LOS Analysis
interface MarkerAnalysisOptions {
  markerType: "gcs" | "observer" | "repeater";
  location: LocationData;
  range: number;
}

const Map = forwardRef<MapRef, MapProps>(
  (
    {
      estimatedFlightDistance,
      onDataProcessed,
      onShowTickChange,
      onTotalDistanceChange,
      onPlanUploaded,
    },
    ref
  ) => {
    // Add context hooks
    const {
      gcsLocation,
      setGcsLocation,
      observerLocation,
      setObserverLocation,
      repeaterLocation,
      setRepeaterLocation,
    } = useLocation();
    const { config } = useFlightConfiguration();

    const {
      elosGridRange: contextGridRange,
      markerConfigs,
      isAnalyzing,
      setIsAnalyzing,
      setResults,
      results,
      setError,
      error,
      setMarkerConfig,
    } = useLOSAnalysis();

    const {
      flightPlan: contextFlightPlan,
      setFlightPlan: setContextFlightPlan,
      setDistance,
    } = useFlightPlanContext();

    const [totalDistance, setTotalDistance] = useState<number>(0);
    const lineRef = useRef<GeoJSON.FeatureCollection | null>(null);
    const mapContainerRef = useRef<HTMLDivElement>(null);
    const mapRef = useRef<mapboxgl.Map | null>(null);
    const markerRef = useRef<mapboxgl.Marker | null>(null);
    const startMarkerRef = useRef<mapboxgl.Marker | null>(null);
    const endMarkerRef = useRef<mapboxgl.Marker | null>(null);
    const elosGridRef = useRef<ELOSGridAnalysisRef | null>(null);
    const { metrics } = useFlightConfiguration();
    const [resolvedGeoJSON, setResolvedGeoJSON] =
      useState<GeoJSON.FeatureCollection | null>(null);

    useEffect(() => {
      if (mapRef?.current) {
        mapRef?.current.dragRotate.enable();
        mapRef?.current.touchZoomRotate.enableRotation();
        mapRef?.current.addControl(new mapboxgl.NavigationControl());
      }
    }, []);

    useEffect(() => {
      // 1. Make sure we have a flight plan and the map is ready
      if (!contextFlightPlan || !mapRef.current) return;

<<<<<<< HEAD
      console.log('Starting Altitude Resolution:', {
        inputPlan: contextFlightPlan
      });
    
=======
>>>>>>> aca6373c
      // 2. Clone the original flight plan so we don’t mutate context data
      const newPlan = structuredClone(contextFlightPlan);

      // 3. Prepare to resolve altitudes
      const homeAlt = newPlan?.properties?.homePosition?.altitude ?? 0;

      // 4. For each feature that’s a LineString, update altitudes
      newPlan.features.forEach((feature) => {
        if (feature.geometry.type !== "LineString") return;

        const coords = feature.geometry.coordinates; // [lon, lat, alt]
        const waypoints = feature.properties.waypoints || [];

        coords.forEach((coord, i) => {
          const [lon, lat, originalAlt] = coord;
          const wp = waypoints[i];
          if (!wp) return; // mismatch fallback

<<<<<<< HEAD
          const terrainElev = mapRef.current?.queryTerrainElevation([lon, lat]) ?? 0;
          console.log(`Waypoint ${i} processing:`, {
            longitude: lon,
            latitude: lat,
            originalAltitude: originalAlt,
            terrainElevation: terrainElev,
            mode: wp.altitudeMode,
            beforeResolution: coord[2]
          });
    
=======
>>>>>>> aca6373c
          switch (wp.altitudeMode) {
            case "absolute":
              // Already MSL; do nothing
              break;
<<<<<<< HEAD
    
              case "relative":
                if (wp.commandType === 22) { // MAV_CMD_NAV_TAKEOFF
                  // Use the takeoff location's ground elevation as base
                  const takeoffGroundElev = mapRef.current?.queryTerrainElevation([lon, lat]) ?? 0;
                  coord[2] = takeoffGroundElev + originalAlt;  // AGL from ground at takeoff point
                } else {
                  coord[2] = terrainElev + originalAlt;
                }
                break;
    
=======

            case "relative":
              // originalAltitude is AGL → MSL = homeAlt + originalAltitude
              coord[2] = homeAlt + originalAlt;
              break;

>>>>>>> aca6373c
            case "terrain":
              // originalAltitude is height above ground → MSL = terrainElev + originalAlt
              {
                const terrainElev =
                  mapRef?.current?.queryTerrainElevation([lon, lat]) ?? 0;
                coord[2] = terrainElev + originalAlt;
              }
              break;

            default:
              // Optional default: treat as 'absolute'
              break;
          }
          console.log(`Waypoint ${i} resolved:`, {
            finalAltitude: coord[2],
            heightAGL: coord[2] - terrainElev
          });
        });
      });

      // 5. Store your newly resolved geometry in local state
      setResolvedGeoJSON(newPlan);

<<<<<<< HEAD
      console.log("Resolved Flight Plan:", {
        type: newPlan.type,
        features: newPlan.features.map((feature, index) => ({
          geometry: {
            type: feature.geometry.type,
            coordinates: feature.geometry.coordinates,
          },
          properties: {
            name: feature.properties.name || `Feature ${index}`,
            altitudeModes: feature.properties.altitudeModes || [],
            altitudes: feature.geometry.coordinates.map(coord => coord[2]), // ✅ Extract resolved altitudes
            originalAltitudes: feature.properties.originalAltitudes || [],
            rawCommands: feature.properties.rawCommands || [],
            waypoints: feature.properties.waypoints || [],
          },
        })),
        properties: {
          homePosition: newPlan.properties.homePosition || {},
        },
      });
    
=======
>>>>>>> aca6373c
      // 6. (Optional) If you only want *2D distance*:
      const raw2DLine = turf.lineString(
        contextFlightPlan.features[0].geometry.coordinates.map(
          (coord: [number, number, number]) => [coord[0], coord[1]]
        )
      );
      const calculatedDistance = turf.length(raw2DLine, {
        units: "kilometers",
      });
      setDistance(calculatedDistance);
    }, [contextFlightPlan, mapRef, setDistance]);

    useEffect(() => {
      if (resolvedGeoJSON && mapRef.current) {
        console.log("Displaying resolved flight plan:", resolvedGeoJSON);
        addGeoJSONToMap(resolvedGeoJSON);
      }
    }, [resolvedGeoJSON, mapRef]);
<<<<<<< HEAD
    
    
    const addGeoJSONToMap = (geojson: GeoJSON.FeatureCollection) => {
      if (mapRef?.current && geojson.type === "FeatureCollection") {
        const features = geojson.features.filter(
          (f) => f.geometry.type === "LineString"
        );
    
        features.forEach((feature, idx) => {
          const layerId = `line-${idx}`;
          
          // Clean up existing layers
          if (mapRef?.current?.getSource(layerId)) {
            mapRef?.current.removeLayer(layerId);
            mapRef?.current.removeSource(layerId);
          }
    
          // Using MSL altitudes directly from coordinates
          const coordinates = feature.geometry.coordinates;
          
          // Store altitude information in feature properties
          feature.properties = {
            ...feature.properties,
            altitudes: coordinates.map(coord => coord[2]),
            // Original data already preserved in properties
          };
    
          // Create the line
          const validCoordinates = coordinates.map(([lng, lat, alt]) => [
            lng,
            lat,
            alt
          ]);
          
          // Calculate distance...
          const line = turf.lineString(validCoordinates);
          const totalDistance = turf.length(line, { units: "kilometers" });
          setTotalDistance(totalDistance);
          
          // Add to map...
          mapRef?.current?.addSource(layerId, {
            type: "geojson",
            data: feature,
            lineMetrics: true,
          });
    
          // You can now add rich tooltips with both MSL and original altitudes
          mapRef?.current?.addLayer({
            id: layerId,
            type: "line",
            source: layerId,
            layout: {
              "line-join": "round",
              "line-cap": "round",
            },
            paint: {
              "line-width": 2,
              "line-color": "#FFFF00",
              "line-opacity": 1,
            },
          });
    
          // Add hover effects to show altitude information of flightplan using resolvedflightpla
          
          const bounds = coordinates.reduce(
            (acc, coord) => {
              const [lng, lat] = coord;
              acc[0] = Math.min(acc[0], lng);
              acc[1] = Math.min(acc[1], lat);
              acc[2] = Math.max(acc[2], lng);
              acc[3] = Math.max(acc[3], lat);
              return acc;
            },
            [Infinity, Infinity, -Infinity, -Infinity] as number[]
          );
          mapRef?.current?.fitBounds(
            bounds as [number, number, number, number],
            {
              padding: 50,
              duration: 1000,
              pitch: 70,
              zoom: 12.5,
=======

    const addGeoJSONToMap = useCallback(
      (geojson: GeoJSON.FeatureCollection) => {
        if (mapRef?.current && geojson.type === "FeatureCollection") {
          const features = geojson.features.filter(
            (f) => f.geometry.type === "LineString"
          );

          features.forEach((feature, idx) => {
            const layerId = `line-${idx}`;

            // Clean up existing layers
            if (mapRef?.current?.getSource(layerId)) {
              mapRef?.current.removeLayer(layerId);
              mapRef?.current.removeSource(layerId);
            }

            // Using MSL altitudes directly from coordinates
            const coordinates = (feature.geometry as GeoJSON.LineString)
              .coordinates;

            // Store altitude information in feature properties
            feature.properties = {
              ...feature.properties,
              altitudes: coordinates.map((coord) => coord[2]),
              // Original data already preserved in properties
            };

            // Create the line
            const validCoordinates = coordinates.map(([lng, lat, alt]) => [
              lng,
              lat,
              alt,
            ]);

            // Calculate distance...
            const line = turf.lineString(validCoordinates);
            const totalDistance = turf.length(line, { units: "kilometers" });
            setTotalDistance(totalDistance);

            // Add to map...
            mapRef?.current?.addSource(layerId, {
              type: "geojson",
              data: feature,
              lineMetrics: true,
            });

            // You can now add rich tooltips with both MSL and original altitudes
            mapRef?.current?.addLayer({
              id: layerId,
              type: "line",
              source: layerId,
              layout: {
                "line-join": "round",
                "line-cap": "round",
              },
              paint: {
                "line-width": 2,
                "line-color": "#FFFF00",
                "line-opacity": 1,
              },
            });

            // Add hover effects to show altitude information
            if (mapRef.current) {
              mapRef.current.on("mouseenter", layerId, (e) => {
                if (e.features?.length) {
                  const feature = e.features[0];
                  const waypointIndex = Math.floor(e.lngLat.lng); // Approximate nearest waypoint
                  const waypoint = feature.properties?.waypoints
                    ? feature.properties.waypoints[waypointIndex]
                    : null;

                  new mapboxgl.Popup()
                    .setLngLat(e.lngLat)
                    .setHTML(
                      `
                    <div>
                      <p>MSL Altitude: ${
                        (feature.geometry as GeoJSON.LineString).coordinates[
                          waypointIndex
                        ][2]
                      }m</p>
                      <p>Original Altitude: ${waypoint.originalAltitude}m</p>
                      <p>Mode: ${waypoint.altitudeMode}</p>
                    </div>
                  `
                    )
                    .addTo(mapRef.current!);
                }
              });
>>>>>>> aca6373c
            }

            const bounds = coordinates.reduce(
              (acc, coord) => {
                const [lng, lat] = coord;
                acc[0] = Math.min(acc[0], lng);
                acc[1] = Math.min(acc[1], lat);
                acc[2] = Math.max(acc[2], lng);
                acc[3] = Math.max(acc[3], lat);
                return acc;
              },
              [Infinity, Infinity, -Infinity, -Infinity] as number[]
            );
            mapRef?.current?.fitBounds(
              bounds as [number, number, number, number],
              {
                padding: 50,
                duration: 1000,
                pitch: 70,
                zoom: 12.5,
              }
            );

            const startCoord = coordinates[0];
            if (startMarkerRef.current) {
              startMarkerRef.current.setLngLat([startCoord[0], startCoord[1]]);
            } else {
              if (mapRef.current) {
                const newStartMarker = new mapboxgl.Marker({ color: "green" })
                  .setLngLat([startCoord[0], startCoord[1]])
                  .setPopup(
                    new mapboxgl.Popup({ closeButton: false }).setHTML(
                      '<strong style="color: black; bg-white;">Start</strong>'
                    )
                  )
                  .addTo(mapRef?.current);
                newStartMarker.togglePopup();
                startMarkerRef.current = newStartMarker;
              }
            }

            const endCoord = coordinates[coordinates.length - 1];
            if (endMarkerRef.current) {
              endMarkerRef.current.setLngLat([endCoord[0], endCoord[1]]);
            } else {
              if (mapRef.current) {
                const newEndMarker = new mapboxgl.Marker({ color: "red" })
                  .setLngLat([endCoord[0], endCoord[1]])
                  .setPopup(
                    new mapboxgl.Popup({ closeButton: false }).setHTML(
                      '<strong style="color: black; bg-white;">Finish</strong>'
                    )
                  )
                  .addTo(mapRef?.current);
                newEndMarker.togglePopup();
                endMarkerRef.current = newEndMarker;
              }
            }

            lineRef.current = geojson;
          });
        }
      },
      [mapRef]
    );

    useEffect(() => {
      if (lineRef.current && metrics.maxDistance > 0) {
        // Changed from estimatedFlightDistance
        const line = turf.lineString(
          (
            lineRef.current.features[0].geometry as GeoJSON.LineString
          ).coordinates.map((coord: [number, number]) => [coord[0], coord[1]])
        );
        const estimatedPoint = turf.along(line, metrics.maxDistance, {
          // Changed from estimatedFlightDistance
          units: "kilometers",
        });

        if (metrics.maxDistance > totalDistance) {
          // Changed from estimatedFlightDistance
          if (markerRef.current) {
            markerRef.current.remove();
            markerRef.current = null;
          }
        } else {
          const [lng, lat] = estimatedPoint.geometry.coordinates as [
            number,
            number
          ];
          if (markerRef.current) {
            markerRef.current.setLngLat([lng, lat]);
          } else {
            if (mapRef.current) {
              markerRef.current = new mapboxgl.Marker({ color: "blue" })
                .setLngLat([lng, lat])
                .setPopup(
                  new mapboxgl.Popup({ closeButton: false }).setHTML(
                    '<strong style="color: black;">Estimated Finish</strong>'
                  )
                )
                .addTo(mapRef.current!);
              markerRef.current.togglePopup();
            }
          }
        }
      }
    }, [metrics.maxDistance, totalDistance]);

    const toggleLayerVisibility = (layerId: string) => {
      return layerManager.toggleLayerVisibility(layerId);
    };

    useImperativeHandle(
      ref,
      () => ({
        addGeoJSONToMap,

        runElosAnalysis: async (options?: MarkerAnalysisOptions) => {
          // Log map initialization check
          console.log("Checking map initialization...");
          if (!mapRef.current) {
            console.error("Error: Map is not initialized");
            throw new Error("Map is not initialized");
          }
          console.log("Map initialized:", mapRef.current);

          if (elosGridRef.current) {
            console.log("elosGridRef initialized:", elosGridRef.current);

            if (options) {
              console.log(
                "Running marker-based analysis with options:",
                options
              );

              // Marker-based analysis
              await elosGridRef.current.runAnalysis({
                markerOptions: {
                  markerType: options.markerType,
                  location: options.location,
                  range: options.range,
                },
              });

              console.log("Marker-based analysis completed");
            } else {
              console.log("Running flight path analysis (no options)");

              // Flight path analysis
              await elosGridRef.current.runAnalysis();

              console.log("Flight path analysis completed");
            }
          } else {
            console.error("Error: Input elosGridRef is not initialized");
          }
        },
        getMap: () => mapRef.current,
        toggleLayerVisibility,
      }),
      [addGeoJSONToMap]
    );

<<<<<<< HEAD
  // Map initialization
  useEffect(() => {
    if (mapContainerRef.current) {
      try {
        // Initialize the Mapbox map
        const map = new mapboxgl.Map({
          container: mapContainerRef.current,
          style: "mapbox://styles/mapbox-map-design/ckhqrf2tz0dt119ny6azh975y",
          center: [0, 0],
          zoom: 2.5, // Default startup zoom (but we'll enforce a fixed zoom for DEM)
          projection: "globe",
        });

        map.on("load", () => {
          const fixedZoom = 15; // 🔥 Set fixed zoom level for DEM consistency

          try {
            // Add terrain source
            map.addSource("mapbox-dem", {
              type: "raster-dem",
              url: "mapbox://mapbox.mapbox-terrain-dem-v1",
              tileSize: 512,
              maxzoom: 15,
            });

            map.setTerrain({
              source: "mapbox-dem",
              exaggeration: 1.5,
            });

            // Sky layer for enhanced visualization
            map.addLayer({
              id: "sky",
              type: "sky",
              paint: {
                "sky-type": "atmosphere",
                "sky-atmosphere-sun": [0.0, 90.0],
                "sky-atmosphere-sun-intensity": 15,
              },
            });

            // 🔥 Preload DEM tiles at fixed zoom level
            map.once("idle", () => {
              console.log(`✅ Preloading DEM tiles at zoom ${fixedZoom}...`);
              map.setZoom(fixedZoom); // Enforce fixed zoom for consistent terrain queries

              setTimeout(() => {
                console.log("✅ DEM tiles preloaded. Restoring previous zoom level.");
                map.setZoom(2.5); // Restore initial zoom level
              }, 500);
            });

            // Set global map reference
            mapRef.current = map;
            layerManager.setMap(map);
            console.log("✅ Map fully initialized with all layers");

          } catch (error) {
            console.error("❌ Error initializing map layers:", error);
          }
        });
      } catch (error) {
        console.error("❌ Error creating map:", error);
      }
    }

    return () => {
      if (mapRef.current) {
        mapRef.current.remove();
        mapRef.current = null;
      }
    };
  }, []);

=======
    //map initialization
    useEffect(() => {
      if (mapContainerRef.current) {
        try {
          // Initialize the Mapbox map
          const map = new mapboxgl.Map({
            container: mapContainerRef.current,
            style:
              "mapbox://styles/mapbox-map-design/ckhqrf2tz0dt119ny6azh975y",
            center: [0, 0],
            zoom: 2.5,
            projection: "globe",
          });

          map.on("load", () => {
            try {
              // Add terrain source
              map.addSource("mapbox-dem", {
                type: "raster-dem",
                url: "mapbox://mapbox.mapbox-terrain-dem-v1",
                tileSize: 512,
                maxzoom: 15,
              });

              map.setTerrain({
                source: "mapbox-dem",
                exaggeration: 1.5,
              });

              map.addLayer({
                id: "sky",
                type: "sky",
                paint: {
                  "sky-type": "atmosphere",
                  "sky-atmosphere-sun": [0.0, 90.0],
                  "sky-atmosphere-sun-intensity": 15,
                },
              });

              layerManager.setMap(map);

              // Only set mapRef.current after everything is loaded
              mapRef.current = map;
              console.log("Map fully initialized with all layers");
            } catch (error) {
              console.error("Error initializing map layers:", error);
            }
          });
        } catch (error) {
          console.error("Error creating map:", error);
        }
      }

      return () => {
        if (mapRef.current) {
          mapRef.current.remove();
          mapRef.current = null;
        }
      };
    }, []);
>>>>>>> aca6373c

    const fetchTerrainElevation = async (
      lng: number,
      lat: number
    ): Promise<number> => {
      try {
        const tileSize = 512;
        const zoom = 15;
        const scale = Math.pow(2, zoom);

        const latRad = (lat * Math.PI) / 180;
        const tileX = Math.floor(((lng + 180) / 360) * scale);
        const tileY = Math.floor(
          ((1 - Math.log(Math.tan(latRad) + 1 / Math.cos(latRad)) / Math.PI) /
            2) *
            scale
        );

        const pixelX = Math.floor(
          (((lng + 180) / 360) * scale - tileX) * tileSize
        );
        const pixelY = Math.floor(
          (((1 - Math.log(Math.tan(latRad) + 1 / Math.cos(latRad)) / Math.PI) /
            2) *
            scale -
            tileY) *
            tileSize
        );

        const tileURL = `https://api.mapbox.com/v4/mapbox.terrain-rgb/${zoom}/${tileX}/${tileY}@2x.pngraw?access_token=${process.env.NEXT_PUBLIC_MAPBOX_ACCESS_TOKEN}`;
        const response = await fetch(tileURL);
        const blob = await response.blob();
        const imageBitmap = await createImageBitmap(blob);

        const canvas = document.createElement("canvas");
        canvas.width = tileSize;
        canvas.height = tileSize;
        const context = canvas.getContext("2d");
        if (!context) throw new Error("Failed to create canvas context");

        context.drawImage(imageBitmap, 0, 0);
        const imageData = context.getImageData(0, 0, tileSize, tileSize);

        const idx = (pixelY * tileSize + pixelX) * 4;
        const [r, g, b] = [
          imageData.data[idx],
          imageData.data[idx + 1],
          imageData.data[idx + 2],
        ];

        return -10000 + (r * 256 * 256 + g * 256 + b) * 0.1;
      } catch (error) {
        console.error("RGB elevation error:", error);
        return 0;
      }
    };

    const handleFileProcessing = (data: any) => {
      if (Array.isArray(data)) {
        const totalDraw = data.reduce(
          (sum, phase) => sum + (phase["Total Draw(mAh)"] || 0),
          0
        );
        const totalTime = data.reduce(
          (sum, phase) => sum + (phase["TotalTime(s)"] || 0),
          0
        );
        const averageDraw = totalTime > 0 ? totalDraw / totalTime : 0;

        if (onDataProcessed) {
          onDataProcessed({ averageDraw, phaseData: data });
        }
      }
    };

    // Map Marker Popup Implementation
    const createMarkerPopup = (
      markerType: "gcs" | "observer" | "repeater",
      initialElevation: number | null,
      onDelete: () => void
    ) => {
      const popupDiv = document.createElement("div");
      const currentElevation = initialElevation ?? 0;

      const styles = {
        container: "padding: 8px; min-width: 200px;",
        header:
          "display: flex; justify-content: space-between; align-items: center; margin-bottom: 8px;",
        deleteBtn:
          "background: #e53e3e; color: white; border: none; padding: 2px 4px; border-radius: 4px; cursor: pointer; font-size: 10px;",
        section: "margin-bottom: 8px;",
        label:
          "color: #4a5568; font-size: 12px; display: block; margin-bottom: 4px;",
        value: "color: #1a202c; font-size: 12px; font-weight: 500;",
        losButton:
          "background: #4a5568; color: white; border: none; padding: 4px 8px; border-radius: 4px; margin: 2px; font-size: 12px; cursor: pointer; width: 100%;",
      };

      const markerInfo = {
        gcs: { icon: "📡", title: "GCS", color: "#3182ce" },
        observer: { icon: "🔭", title: "Observer", color: "#38a169" },
        repeater: { icon: "⚡️", title: "Repeater", color: "#e53e3e" },
      };

      const { icon, title, color } = markerInfo[markerType];
      const offset = markerConfigs[markerType].elevationOffset;
      const stationElevation = currentElevation + offset;

      popupDiv.innerHTML = `
      <div class="popup-container">
        <!-- Header -->
        <div class="flex items-center justify-between mb-2">
          <h5 class="font-semibold text-sm text-gray-700">
            ${title} ${icon}
          </h5>
          <button
            id="delete-${markerType}-btn"
            class="bg-red-500 text-white text-xs px-2 py-1 rounded hover:bg-red-600 transition"
          >
            X
          </button>
        </div>

        <!-- Ground Elevation -->
        <div class="mb-2">
          <label class="block text-gray-600">Ground Elevation:</label>
          <span class="font-medium">${currentElevation.toFixed(1)} m ASL</span>
        </div>

        <!-- Elevation Offset -->
        <div class="mb-2">
          <label class="block text-gray-600">Elevation Offset:</label>
          <span class="font-medium">${offset.toFixed(1)} m</span>
        </div>

        <!-- Station Elevation -->
        <div class="mb-2">
          <label class="block text-gray-600">Station Elevation:</label>
          <span class="font-medium">${stationElevation.toFixed(1)} m ASL</span>
        </div>
      </div>
    `;

      // Add LOS check buttons for other markers
      const losButtons = popupDiv.querySelector("#los-buttons");
      if (losButtons) {
        // Get current locations and their types
        const markerLocations = {
          gcs: gcsLocation,
          observer: observerLocation,
          repeater: repeaterLocation,
        };

        // Add buttons for other markers
        Object.entries(markerLocations).forEach(([type, location]) => {
          if (type !== markerType && location) {
            const button = document.createElement("button");
            button.style.cssText = styles.losButton;
            button.textContent = `Check LOS to ${type.toUpperCase()}`;

            button.onclick = async () => {
              const currentLoc =
                markerLocations[markerType as keyof typeof markerLocations];
              if (currentLoc && location) {
                const layerId = `los-${markerType}-${type}`;
                console.log("Checking LOS between:", currentLoc, location);
                const hasLOS = await checkLineOfSight(
                  currentLoc,
                  location,
                  markerType,
                  type as "gcs" | "observer" | "repeater"
                );
                visualizeLOSCheck(currentLoc, location, hasLOS, layerId);

                button.style.cssText = `
                  ${styles.losButton};
                  background-color: ${hasLOS ? "#38a169" : "#e53e3e"};
                  transition: background-color 0.3s ease;
                `;

                button.textContent = `${type.toUpperCase()}: ${
                  hasLOS ? "Visible ✓" : "No LOS ✗"
                }`;
              }
            };

            losButtons.appendChild(button);
          }
        });
      }

      // Add event handlers
      const rangeInput = popupDiv.querySelector(`#${markerType}-range`);
      const rangeValue = popupDiv.querySelector(`#${markerType}-range-value`);
      const offsetInput = popupDiv.querySelector(`#${markerType}-offset`);
      const analyzeButton = popupDiv.querySelector(`#${markerType}-analyze`);

      // Range input handler
      if (rangeInput && rangeValue) {
        rangeInput.addEventListener("input", (e) => {
          const value = (e.target as HTMLInputElement).value;
          rangeValue.textContent = `${value}m`;
          setMarkerConfig(markerType, { gridRange: Number(value) });
        });
      }

      // Offset input handler
      if (offsetInput) {
        offsetInput.addEventListener("change", (e) => {
          const value = Number((e.target as HTMLInputElement).value);
          setMarkerConfig(markerType, { elevationOffset: value });
        });
      }

      // Analysis button handler
      if (analyzeButton) {
        analyzeButton.addEventListener("click", async () => {
          if (isAnalyzing) return;

          const currentLoc =
            markerType === "gcs"
              ? gcsLocation
              : markerType === "observer"
              ? observerLocation
              : repeaterLocation;

          if (currentLoc && elosGridRef.current) {
            setIsAnalyzing(true);
            try {
              await elosGridRef.current.runAnalysis({
                markerOptions: {
                  markerType,
                  location: currentLoc,
                  range: markerConfigs[markerType].gridRange,
                },
              });
            } catch (error) {
              console.error("Analysis failed:", error);
              if (error instanceof Error) {
                setError(error.message);
              } else {
                setError(String(error));
              }
            } finally {
              setIsAnalyzing(false);
            }
          }
        });
      }

      // Add delete button handler
      popupDiv
        .querySelector(`#delete-${markerType}-btn`)
        ?.addEventListener("click", () => {
          // Clean up analysis layer
          const layerId = `${markerType}-grid-layer`;
          if (mapRef.current?.getLayer(layerId)) {
            layerManager.toggleLayerVisibility(layerId);
          }
          // Then call onDelete
          onDelete();
        });

      return new mapboxgl.Popup({ closeButton: false }).setDOMContent(popupDiv);
    };

    //Add Markers //GCS Marker
    const addGroundStation = () => {
      if (!mapRef.current) return;

      const center = mapRef.current.getCenter();
      const elevation = mapRef.current?.queryTerrainElevation(center);
      const initialLocation: LocationData = {
        lng: center.lng,
        lat: center.lat,
        elevation: elevation ?? null,
      };
      console.log("GCS Initial Location:", initialLocation);

      setGcsLocation(initialLocation); // Only context update

      const gcsMarker = new mapboxgl.Marker({ color: "blue", draggable: true })
        .setLngLat(center)
        .addTo(mapRef.current);

      // Create popup with enhanced content
      const popup = createMarkerPopup("gcs", elevation ?? null, () => {
        gcsMarker.remove();
        setGcsLocation(null); // Only context update
      });

      gcsMarker.setPopup(popup).togglePopup();

      // Add dragend event listener
      gcsMarker.on("dragend", () => {
        const lngLat = gcsMarker.getLngLat();
        const newElevation = mapRef.current?.queryTerrainElevation(lngLat);
        const location: LocationData = {
          lng: lngLat.lng,
          lat: lngLat.lat,
          elevation: newElevation ?? null,
        };
        setGcsLocation(location); // Only context update

        // Update popup with new elevation
        const popup = createMarkerPopup("gcs", newElevation ?? null, () => {
          gcsMarker.remove();
          setGcsLocation(null); // Only context update
        });
        gcsMarker.setPopup(popup).togglePopup();
      });
    };
    //Observer Marker
    const addObserver = () => {
      if (!mapRef.current) return;

      const center = mapRef.current.getCenter();
      const elevation = mapRef.current?.queryTerrainElevation(center);
      const initialLocation: LocationData = {
        lng: center.lng,
        lat: center.lat,
        elevation: elevation ?? null,
      };
      console.log("Observer Initial Location:", initialLocation);

      setObserverLocation(initialLocation); // Only keep this context update

      const observerMarker = new mapboxgl.Marker({
        color: "green",
        draggable: true,
      })
        .setLngLat(center)
        .addTo(mapRef.current);

      const popup = createMarkerPopup("observer", elevation ?? null, () => {
        observerMarker.remove();
        setObserverLocation(null); // Only keep this context update
      });

      observerMarker.setPopup(popup).togglePopup();

      observerMarker.on("dragend", () => {
        const lngLat = observerMarker.getLngLat();
        const newElevation = mapRef.current?.queryTerrainElevation(lngLat);
        const location: LocationData = {
          lng: lngLat.lng,
          lat: lngLat.lat,
          elevation: newElevation ?? null,
        };
        setObserverLocation(location); // Only keep this context update

        const popup = createMarkerPopup(
          "observer",
          newElevation ?? null,
          () => {
            observerMarker.remove();
            setObserverLocation(null); // Only keep this context update
          }
        );
        observerMarker.setPopup(popup).togglePopup();
      });
    };

    const addRepeater = () => {
      if (!mapRef.current) return;

      const center = mapRef.current.getCenter();
      const elevation = mapRef.current?.queryTerrainElevation(center);
      const initialLocation: LocationData = {
        lng: center.lng,
        lat: center.lat,
        elevation: elevation ?? null,
      };
      console.log("Repeater Initial Location:", initialLocation);

      setRepeaterLocation(initialLocation); // Only keep this context update

      const repeaterMarker = new mapboxgl.Marker({
        color: "red",
        draggable: true,
      })
        .setLngLat(center)
        .addTo(mapRef.current);

      const popup = createMarkerPopup("repeater", elevation ?? null, () => {
        repeaterMarker.remove();
        setRepeaterLocation(null); // Only keep this context update
      });

      repeaterMarker.setPopup(popup).togglePopup();

      repeaterMarker.on("dragend", () => {
        const lngLat = repeaterMarker.getLngLat();
        const newElevation = mapRef.current?.queryTerrainElevation(lngLat);
        const location: LocationData = {
          lng: lngLat.lng,
          lat: lngLat.lat,
          elevation: newElevation ?? null,
        };
        setRepeaterLocation(location); // Only keep this context update

        const popup = createMarkerPopup(
          "repeater",
          newElevation ?? null,
          () => {
            repeaterMarker.remove();
            setRepeaterLocation(null); // Only keep this context update
          }
        );
        repeaterMarker.setPopup(popup).togglePopup();
      });
    };
    // Marker LOS Between Check
    const checkLineOfSight = async (
      point1: LocationData,
      point2: LocationData,
      type1: "gcs" | "observer" | "repeater",
      type2: "gcs" | "observer" | "repeater"
    ): Promise<boolean> => {
      if (!mapRef.current) return false;

      // Get elevation offsets from marker configs
      const offset1 = markerConfigs[type1].elevationOffset;
      const offset2 = markerConfigs[type2].elevationOffset;

      // Calculate actual elevations with offsets
      const elevation1 = (point1.elevation || 0) + offset1;
      const elevation2 = (point2.elevation || 0) + offset2;

      const distance = turf.distance(
        turf.point([point1.lng, point1.lat]),
        turf.point([point2.lng, point2.lat]),
        { units: "kilometers" }
      );

      // Sample points along the line
      const samples = 50;
      const line = turf.lineString([
        [point1.lng, point1.lat],
        [point2.lng, point2.lat],
      ]);

      for (let i = 0; i <= samples; i++) {
        const along = turf.along(line, (distance * i) / samples, {
          units: "kilometers",
        });
        const [lng, lat] = along.geometry.coordinates;

        // Get elevation at this point
        const pointElevation =
          mapRef.current.queryTerrainElevation([lng, lat]) || 0;

        // Calculate expected elevation at this point (linear interpolation)
        const ratio = i / samples;
        const expectedElevation =
          elevation1 + ratio * (elevation2 - elevation1);

        // If terrain is higher than our line of sight, return false
        if (pointElevation > expectedElevation) {
          return false;
        }
      }

      return true;
    };

    const visualizeLOSCheck = (
      point1: LocationData,
      point2: LocationData,
      hasLOS: boolean,
      layerId: string
    ) => {
      if (!mapRef.current) return;

      // Remove existing layer if present
      if (mapRef.current.getLayer(layerId)) {
        mapRef.current.removeLayer(layerId);
        mapRef.current.removeSource(layerId);
      }

      // Create line data
      const lineData: GeoJSON.Feature = {
        type: "Feature",
        properties: {},
        geometry: {
          type: "LineString",
          coordinates: [
            [point1.lng, point1.lat],
            [point2.lng, point2.lat],
          ],
        },
      };

      // Add source and layer
      mapRef.current.addSource(layerId, {
        type: "geojson",
        data: lineData,
      });

      mapRef.current.addLayer({
        id: layerId,
        type: "line",
        source: layerId,
        paint: {
          "line-color": hasLOS ? "#38a169" : "#e53e3e",
          "line-width": 2,
          "line-dasharray": [2, 1],
        },
      });

      // Register with layer manager
      layerManager.registerLayer(layerId, true);
    };

    return (
      <div>
        {/* Map container with the buttons */}
        <div
          ref={mapContainerRef}
          style={{ height: "70vh", width: "100%", marginBottom: "100px" }}
          className="relative"
        >
          <div className="absolute top-4 right-4 z-10 flex flex-col space-y-2">
            <button
              onClick={addGroundStation}
              className={`map-button ground-station-icon ${
                isAnalyzing ? "opacity-50" : ""
              }`}
              disabled={isAnalyzing}
            >
              Add Ground Station 📡
              {isAnalyzing && <span className="ml-2">•••</span>}
            </button>
            <button
              onClick={addObserver}
              className={`map-button observer-icon ${
                isAnalyzing ? "opacity-50" : ""
              }`}
              disabled={isAnalyzing}
            >
              Add Observer 🔭
              {isAnalyzing && <span className="ml-2">•••</span>}
            </button>
            <button
              onClick={addRepeater}
              className={`map-button repeater-icon ${
                isAnalyzing ? "opacity-50" : ""
              }`}
              disabled={isAnalyzing}
            >
              Add Repeater ⚡️
              {isAnalyzing && <span className="ml-2">•••</span>}
            </button>
          </div>

          {/* Analysis Status Indicator */}
          {isAnalyzing && (
            <div className="absolute bottom-4 left-4 bg-blue-500 text-white px-4 py-2 rounded-lg shadow-lg">
              Running Analysis...
            </div>
          )}

          {/* Error UI */}
          {error && (
            <div className="absolute bottom-4 left-4 bg-red-500 text-white px-4 py-2 rounded-lg shadow-lg flex items-center">
              <span>⚠️</span>
              <span className="ml-2">{error}</span>
              <button
                onClick={() => setError(null)}
                className="ml-2 hover:opacity-75"
              >
                ✕
              </button>
            </div>
          )}
          {/* Legend for Visibility Colors */}
          <div className="map-legend">
            <h4 className="font-semibold mb-2">Legend</h4>
            <div className="flex flex-col gap-1">
              <div className="flex items-center gap-2">
                <span className="w-4 h-4 bg-[#d32f2f] block rounded"></span>
                <span>0% Visibility (Red)</span>
              </div>
              <div className="flex items-center gap-2">
                <span className="w-4 h-4 bg-[#f57c00] block rounded"></span>
                <span>25% Visibility (Orange)</span>
              </div>
              <div className="flex items-center gap-2">
                <span className="w-4 h-4 bg-[#fbc02d] block rounded"></span>
                <span>50% Visibility (Yellow)</span>
              </div>
              <div className="flex items-center gap-2">
                <span className="w-4 h-4 bg-[#7cb342] block rounded"></span>
                <span>75% Visibility (Green)</span>
              </div>
              <div className="flex items-center gap-2">
                <span className="w-4 h-4 bg-[#1976d2] block rounded"></span>
                <span>100% Visibility (Blue)</span>
              </div>
            </div>
          </div>
        </div>

        <ELOSGridAnalysis
          ref={elosGridRef}
          map={mapRef.current!}
          flightPath={resolvedGeoJSON}
          elosGridRange={contextGridRange}
          onError={(error) => {
            console.error("ELOS Analysis error:", error);
            setError(error.message);
          }}
          onSuccess={(result) => {
            console.log("ELOS Analysis completed:", result);
            setResults(result);
          }}
        />
      </div>
    );
  }
);

Map.displayName = "Map";
export default Map;<|MERGE_RESOLUTION|>--- conflicted
+++ resolved
@@ -124,13 +124,10 @@
       // 1. Make sure we have a flight plan and the map is ready
       if (!contextFlightPlan || !mapRef.current) return;
 
-<<<<<<< HEAD
       console.log('Starting Altitude Resolution:', {
         inputPlan: contextFlightPlan
       });
     
-=======
->>>>>>> aca6373c
       // 2. Clone the original flight plan so we don’t mutate context data
       const newPlan = structuredClone(contextFlightPlan);
 
@@ -149,7 +146,6 @@
           const wp = waypoints[i];
           if (!wp) return; // mismatch fallback
 
-<<<<<<< HEAD
           const terrainElev = mapRef.current?.queryTerrainElevation([lon, lat]) ?? 0;
           console.log(`Waypoint ${i} processing:`, {
             longitude: lon,
@@ -160,13 +156,10 @@
             beforeResolution: coord[2]
           });
     
-=======
->>>>>>> aca6373c
           switch (wp.altitudeMode) {
             case "absolute":
               // Already MSL; do nothing
               break;
-<<<<<<< HEAD
     
               case "relative":
                 if (wp.commandType === 22) { // MAV_CMD_NAV_TAKEOFF
@@ -178,14 +171,6 @@
                 }
                 break;
     
-=======
-
-            case "relative":
-              // originalAltitude is AGL → MSL = homeAlt + originalAltitude
-              coord[2] = homeAlt + originalAlt;
-              break;
-
->>>>>>> aca6373c
             case "terrain":
               // originalAltitude is height above ground → MSL = terrainElev + originalAlt
               {
@@ -209,7 +194,6 @@
       // 5. Store your newly resolved geometry in local state
       setResolvedGeoJSON(newPlan);
 
-<<<<<<< HEAD
       console.log("Resolved Flight Plan:", {
         type: newPlan.type,
         features: newPlan.features.map((feature, index) => ({
@@ -231,8 +215,6 @@
         },
       });
     
-=======
->>>>>>> aca6373c
       // 6. (Optional) If you only want *2D distance*:
       const raw2DLine = turf.lineString(
         contextFlightPlan.features[0].geometry.coordinates.map(
@@ -251,138 +233,51 @@
         addGeoJSONToMap(resolvedGeoJSON);
       }
     }, [resolvedGeoJSON, mapRef]);
-<<<<<<< HEAD
-    
-    
-    const addGeoJSONToMap = (geojson: GeoJSON.FeatureCollection) => {
-      if (mapRef?.current && geojson.type === "FeatureCollection") {
-        const features = geojson.features.filter(
-          (f) => f.geometry.type === "LineString"
-        );
-    
-        features.forEach((feature, idx) => {
-          const layerId = `line-${idx}`;
-          
-          // Clean up existing layers
-          if (mapRef?.current?.getSource(layerId)) {
-            mapRef?.current.removeLayer(layerId);
-            mapRef?.current.removeSource(layerId);
-          }
-    
-          // Using MSL altitudes directly from coordinates
-          const coordinates = feature.geometry.coordinates;
-          
-          // Store altitude information in feature properties
-          feature.properties = {
-            ...feature.properties,
-            altitudes: coordinates.map(coord => coord[2]),
-            // Original data already preserved in properties
-          };
-    
-          // Create the line
-          const validCoordinates = coordinates.map(([lng, lat, alt]) => [
-            lng,
-            lat,
-            alt
-          ]);
-          
-          // Calculate distance...
-          const line = turf.lineString(validCoordinates);
-          const totalDistance = turf.length(line, { units: "kilometers" });
-          setTotalDistance(totalDistance);
-          
-          // Add to map...
-          mapRef?.current?.addSource(layerId, {
-            type: "geojson",
-            data: feature,
-            lineMetrics: true,
-          });
-    
-          // You can now add rich tooltips with both MSL and original altitudes
-          mapRef?.current?.addLayer({
-            id: layerId,
-            type: "line",
-            source: layerId,
-            layout: {
-              "line-join": "round",
-              "line-cap": "round",
-            },
-            paint: {
-              "line-width": 2,
-              "line-color": "#FFFF00",
-              "line-opacity": 1,
-            },
-          });
-    
-          // Add hover effects to show altitude information of flightplan using resolvedflightpla
-          
-          const bounds = coordinates.reduce(
-            (acc, coord) => {
-              const [lng, lat] = coord;
-              acc[0] = Math.min(acc[0], lng);
-              acc[1] = Math.min(acc[1], lat);
-              acc[2] = Math.max(acc[2], lng);
-              acc[3] = Math.max(acc[3], lat);
-              return acc;
-            },
-            [Infinity, Infinity, -Infinity, -Infinity] as number[]
-          );
-          mapRef?.current?.fitBounds(
-            bounds as [number, number, number, number],
-            {
-              padding: 50,
-              duration: 1000,
-              pitch: 70,
-              zoom: 12.5,
-=======
-
     const addGeoJSONToMap = useCallback(
       (geojson: GeoJSON.FeatureCollection) => {
         if (mapRef?.current && geojson.type === "FeatureCollection") {
           const features = geojson.features.filter(
             (f) => f.geometry.type === "LineString"
           );
-
+    
           features.forEach((feature, idx) => {
             const layerId = `line-${idx}`;
-
+    
             // Clean up existing layers
             if (mapRef?.current?.getSource(layerId)) {
               mapRef?.current.removeLayer(layerId);
               mapRef?.current.removeSource(layerId);
             }
-
+    
             // Using MSL altitudes directly from coordinates
-            const coordinates = (feature.geometry as GeoJSON.LineString)
-              .coordinates;
-
+            const coordinates = feature.geometry.coordinates;
+    
             // Store altitude information in feature properties
             feature.properties = {
               ...feature.properties,
               altitudes: coordinates.map((coord) => coord[2]),
               // Original data already preserved in properties
             };
-
+    
             // Create the line
             const validCoordinates = coordinates.map(([lng, lat, alt]) => [
               lng,
               lat,
               alt,
             ]);
-
+    
             // Calculate distance...
             const line = turf.lineString(validCoordinates);
             const totalDistance = turf.length(line, { units: "kilometers" });
             setTotalDistance(totalDistance);
-
+    
             // Add to map...
             mapRef?.current?.addSource(layerId, {
               type: "geojson",
               data: feature,
               lineMetrics: true,
             });
-
-            // You can now add rich tooltips with both MSL and original altitudes
+    
             mapRef?.current?.addLayer({
               id: layerId,
               type: "line",
@@ -397,38 +292,8 @@
                 "line-opacity": 1,
               },
             });
-
-            // Add hover effects to show altitude information
-            if (mapRef.current) {
-              mapRef.current.on("mouseenter", layerId, (e) => {
-                if (e.features?.length) {
-                  const feature = e.features[0];
-                  const waypointIndex = Math.floor(e.lngLat.lng); // Approximate nearest waypoint
-                  const waypoint = feature.properties?.waypoints
-                    ? feature.properties.waypoints[waypointIndex]
-                    : null;
-
-                  new mapboxgl.Popup()
-                    .setLngLat(e.lngLat)
-                    .setHTML(
-                      `
-                    <div>
-                      <p>MSL Altitude: ${
-                        (feature.geometry as GeoJSON.LineString).coordinates[
-                          waypointIndex
-                        ][2]
-                      }m</p>
-                      <p>Original Altitude: ${waypoint.originalAltitude}m</p>
-                      <p>Mode: ${waypoint.altitudeMode}</p>
-                    </div>
-                  `
-                    )
-                    .addTo(mapRef.current!);
-                }
-              });
->>>>>>> aca6373c
-            }
-
+    
+            // Fit bounds to line
             const bounds = coordinates.reduce(
               (acc, coord) => {
                 const [lng, lat] = coord;
@@ -440,6 +305,7 @@
               },
               [Infinity, Infinity, -Infinity, -Infinity] as number[]
             );
+    
             mapRef?.current?.fitBounds(
               bounds as [number, number, number, number],
               {
@@ -591,7 +457,6 @@
       [addGeoJSONToMap]
     );
 
-<<<<<<< HEAD
   // Map initialization
   useEffect(() => {
     if (mapContainerRef.current) {
@@ -666,68 +531,6 @@
     };
   }, []);
 
-=======
-    //map initialization
-    useEffect(() => {
-      if (mapContainerRef.current) {
-        try {
-          // Initialize the Mapbox map
-          const map = new mapboxgl.Map({
-            container: mapContainerRef.current,
-            style:
-              "mapbox://styles/mapbox-map-design/ckhqrf2tz0dt119ny6azh975y",
-            center: [0, 0],
-            zoom: 2.5,
-            projection: "globe",
-          });
-
-          map.on("load", () => {
-            try {
-              // Add terrain source
-              map.addSource("mapbox-dem", {
-                type: "raster-dem",
-                url: "mapbox://mapbox.mapbox-terrain-dem-v1",
-                tileSize: 512,
-                maxzoom: 15,
-              });
-
-              map.setTerrain({
-                source: "mapbox-dem",
-                exaggeration: 1.5,
-              });
-
-              map.addLayer({
-                id: "sky",
-                type: "sky",
-                paint: {
-                  "sky-type": "atmosphere",
-                  "sky-atmosphere-sun": [0.0, 90.0],
-                  "sky-atmosphere-sun-intensity": 15,
-                },
-              });
-
-              layerManager.setMap(map);
-
-              // Only set mapRef.current after everything is loaded
-              mapRef.current = map;
-              console.log("Map fully initialized with all layers");
-            } catch (error) {
-              console.error("Error initializing map layers:", error);
-            }
-          });
-        } catch (error) {
-          console.error("Error creating map:", error);
-        }
-      }
-
-      return () => {
-        if (mapRef.current) {
-          mapRef.current.remove();
-          mapRef.current = null;
-        }
-      };
-    }, []);
->>>>>>> aca6373c
 
     const fetchTerrainElevation = async (
       lng: number,
