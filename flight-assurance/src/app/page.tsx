// page.tsx (home)

"use client";
import { useRef } from "react";
import { MapRef } from "./components/Map";
import Calculator from "./components/Calculator";
import Image from "next/image";
import FlightPlanUploader from "./components/FlightPlanUploader";
import Map from "./components/Map";
import { FlightPlanProvider } from "./context/FlightPlanContext";
import { LocationProvider } from "./context/LocationContext";
import { LOSAnalysisProvider } from "./context/LOSAnalysisContext";
import { FlightConfigurationProvider } from "./context/FlightConfigurationContext";
import PlanVerification from "./components/PlanVerification";
import Card from "./components/Card";
import TwoColumn from "./components/TwoColumn";
import CollapsibleCard from "./components/CollapsibleCard";
import ELOSAnalysisCard from "./components/ELOSAnalysisCard";
import { ObstacleAnalysisProvider } from "./context/ObstacleAnalysisContext";

export default function Home() {
  const mapRef = useRef<MapRef>(null);

  return (
    <div className="min-h-screen flex flex-col bg-white">
      {/* Logo Section */}
      <div className="flex flex-col justify-center items-center gap-5 mt-[calc(25vh-20px)] mb-10">
        <Image
          src="/Logonobackgrnd.png"
          alt="Intel Aero Logo"
          width={160}
          height={160}
          className="max-w-full h-auto"
        />
        <Image
          src="/Namenobackgrnd.png"
          alt="Intel Aero Title"
          width={400}
          height={80}
          className="max-w-full h-auto"
        />
      </div>

      {/* Title Section */}
      <div className="flex flex-col justify-center items-center gap-5 mt-10 md:mt-20 mb-10 lg:mb-20 xl:mb-20">
        <h2 className="text-2xl sm:text-3xl md:text-4xl font-normal text-black text-center">
          Intelligent Mission Assurance For RPAS
        </h2>
        <p className="text-2xl sm:text-3xl md:text-4xl font-normal text-black text-center">
          Smarter Planning, Safer Flights, Guaranteed Returns
        </p>
      </div>

      <FlightPlanProvider>
        <FlightConfigurationProvider>
          <LocationProvider>
            <LOSAnalysisProvider>
<<<<<<< HEAD
              <ObstacleAnalysisProvider>
                {/* FlightPlan and Verification Cards */}
                <CollapsibleCard title="Flight Plan and Verification">
                  <TwoColumn>
                    <Card>
                      <FlightPlanUploader />
                    </Card>
                    <Card>
                      {/* Pass the mapRef.current to PlanVerification */}
                      <PlanVerification
                        checks={[
                          "No zero altitude points",
                          "Terrain clearance",
                          "No duplicate waypoints",
                          "Regulatory Altitude Limits",
                        ]}
                        mapRef={mapRef}
                      />
                    </Card>
                  </TwoColumn>
                </CollapsibleCard>

                {/* Battery Calculations and LOS Cards */}
                <CollapsibleCard title="Energy and LOS Analyses">
                  <TwoColumn>
                    <Card>
                      <Calculator />
                    </Card>
                    <Card>
                      <ELOSAnalysisCard mapRef={mapRef} />
                    </Card>
                  </TwoColumn>
                </CollapsibleCard>

                {/* Full-width Map Section */}
                <Card>
                  <Map ref={mapRef} />
                </Card>
              </ObstacleAnalysisProvider>
=======
              {/* FlightPlan and Verification Cards */}
              <CollapsibleCard title="Flight Plan and Verification">
                <TwoColumn>
                  <Card>
                    <FlightPlanUploader />
                  </Card>
                  <Card>
                    <PlanVerification />
                  </Card>
                </TwoColumn>
              </CollapsibleCard>

              {/* Battery Calculations and LOS Cards */}
              <CollapsibleCard title="Energy and LOS Analyses">
                <TwoColumn>
                  <Card>
                    <Calculator />
                  </Card>
                  <Card>
                    <ELOSAnalysisCard mapRef={mapRef} />
                  </Card>
                </TwoColumn>
              </CollapsibleCard>

              {/* Full-width Map Section */}
              <Card>
                <Map ref={mapRef} />
              </Card>
>>>>>>> aca6373c
            </LOSAnalysisProvider>
          </LocationProvider>
        </FlightConfigurationProvider>
      </FlightPlanProvider>
    </div>
  );
}<|MERGE_RESOLUTION|>--- conflicted
+++ resolved
@@ -55,7 +55,6 @@
         <FlightConfigurationProvider>
           <LocationProvider>
             <LOSAnalysisProvider>
-<<<<<<< HEAD
               <ObstacleAnalysisProvider>
                 {/* FlightPlan and Verification Cards */}
                 <CollapsibleCard title="Flight Plan and Verification">
@@ -78,36 +77,6 @@
                   </TwoColumn>
                 </CollapsibleCard>
 
-                {/* Battery Calculations and LOS Cards */}
-                <CollapsibleCard title="Energy and LOS Analyses">
-                  <TwoColumn>
-                    <Card>
-                      <Calculator />
-                    </Card>
-                    <Card>
-                      <ELOSAnalysisCard mapRef={mapRef} />
-                    </Card>
-                  </TwoColumn>
-                </CollapsibleCard>
-
-                {/* Full-width Map Section */}
-                <Card>
-                  <Map ref={mapRef} />
-                </Card>
-              </ObstacleAnalysisProvider>
-=======
-              {/* FlightPlan and Verification Cards */}
-              <CollapsibleCard title="Flight Plan and Verification">
-                <TwoColumn>
-                  <Card>
-                    <FlightPlanUploader />
-                  </Card>
-                  <Card>
-                    <PlanVerification />
-                  </Card>
-                </TwoColumn>
-              </CollapsibleCard>
-
               {/* Battery Calculations and LOS Cards */}
               <CollapsibleCard title="Energy and LOS Analyses">
                 <TwoColumn>
@@ -120,15 +89,15 @@
                 </TwoColumn>
               </CollapsibleCard>
 
-              {/* Full-width Map Section */}
-              <Card>
-                <Map ref={mapRef} />
-              </Card>
->>>>>>> aca6373c
+                {/* Full-width Map Section */}
+                <Card>
+                  <Map ref={mapRef} />
+                </Card>
+              </ObstacleAnalysisProvider>
             </LOSAnalysisProvider>
           </LocationProvider>
         </FlightConfigurationProvider>
       </FlightPlanProvider>
     </div>
   );
-}+}
