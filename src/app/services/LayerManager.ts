//LayerManager.ts  (new - in services folder)
// src/services/LayerManager.ts
import mapboxgl from 'mapbox-gl';
import * as turf from '@turf/turf';
import { GridCell } from '../components/Analyses/Types/GridAnalysisTypes';

export const MAP_LAYERS = {
  ELOS_GRID: 'elos-grid-layer',
  FLIGHT_PATH: 'flight-path-layer',
  FLIGHT_PATH_VISIBILITY: 'flight-path-visibility-layer',
  TERRAIN: 'terrain-layer',
  GCS_GRID: 'gcs-grid-layer',
  OBSERVER_GRID: 'observer-grid-layer',
  REPEATER_GRID: 'repeater-grid-layer',
  MERGED_VISIBILITY: 'merged-visibility-layer',
  AOTERRAIN_GRID: "AOterrain-grid-layer",
  AREA_OF_OPERATIONS_FILL: "area-of-operations-fill",
  AREA_OF_OPERATIONS_OUTLINE: "area-of-operations-outline",
  POWERLINES: "Electricity Transmission Lines",
  POWERLINES_HITBOX: "Electricity Transmission Lines Hitbox",
  AIRFIELDS: "Airfields",
  AIRFIELDS_LABELS: "Airfields Labels",
  BYDA_HV: "byda-hv-layer",
  BYDA_LV: "byda-lv-layer",
  BYDA_SWER: "byda-swer-layer",
  BYDA_OTHER: "byda-other-layer",
  BYDA_DEVICE: "byda-device-layer",
  MOBILE_TOWERS: "mobile-towers-layer",
<<<<<<< HEAD
  TREE_HEIGHTS: 'tree-height-raster',
  MESHBLOCK_LANDUSE: "meshblock-landuse-layer",
  MESHBLOCK_POPULATION: "meshblock-population-layer",
  MESHBLOCK_FLIGHT_INTERSECT: "meshblock-flight-intersect-layer",
  MESHBLOCK_ANALYSIS_BUFFER_FILL: "meshblock-analysis-buffer-fill",
  MESHBLOCK_ANALYSIS_BUFFER_OUTLINE: "meshblock-analysis-buffer-outline",
=======
  TREE_HEIGHTS: 'forest-height',
>>>>>>> e4309658
} as const;

export type LayerId = typeof MAP_LAYERS[keyof typeof MAP_LAYERS];
export type LayerVisibilityMap = Record<LayerId, boolean>;

// Layer events
export type LayerEventType = 'visibilityChange' | 'layerAdded' | 'layerRemoved';
export type LayerEventListener = (event: LayerEventType, layerId: string, visible?: boolean) => void;

/**
 * Manages map layers with an event system for React integration
 */
class LayerManager {
  private map: mapboxgl.Map | null = null;
  private layers: Map<string, boolean> = new Map();
  private listeners: Set<LayerEventListener> = new Set();
  public readonly MAP_LAYERS = MAP_LAYERS;

  /**
   * Set the map instance
   */
  setMap(map: mapboxgl.Map) {
    this.map = map;
    return this;
  }

  /**
   * Add an event listener for layer changes
   */
  addEventListener(listener: LayerEventListener) {
    this.listeners.add(listener);
    return () => this.listeners.delete(listener); // Return cleanup function
  }

  /**
   * Notify all listeners of an event
   */
  private notifyListeners(event: LayerEventType, layerId: string, visible?: boolean) {
    this.listeners.forEach(listener => listener(event, layerId, visible));
  }

  /**
   * Register a layer for tracking
   */
  registerLayer(layerId: string, initialVisibility: boolean = false) {
    this.layers.set(layerId, initialVisibility);
    this.notifyListeners('layerAdded', layerId, initialVisibility);
    return this;
  }

  /**
   * Register all predefined layers
   */
  registerKnownLayers() {
    Object.values(MAP_LAYERS).forEach(layerId => {
      this.registerLayer(layerId, false);
    });
    return this;
  }

  /**
   * Toggle a layer's visibility
   */
  toggleLayerVisibility(layerId: string): boolean {
    if (!this.ensureMap()) return false;
    
    try {
      if (!this.map!.getLayer(layerId)) {
        console.warn(`Layer ${layerId} does not exist in the map`);
        return false;
      }
      
      const currentVisibility = this.map!.getLayoutProperty(layerId, 'visibility');
      const newVisibility = currentVisibility === 'visible' ? 'none' : 'visible';
      this.map!.setLayoutProperty(layerId, 'visibility', newVisibility);
      
      const isVisible = newVisibility === 'visible';
      this.layers.set(layerId, isVisible);
      this.notifyListeners('visibilityChange', layerId, isVisible);
      
      return true;
    } catch (error) {
      console.error(`Error toggling layer ${layerId}:`, error);
      return false;
    }
  }

  /**
   * Set a layer's visibility directly
   */
  setLayerVisibility(layerId: string, visible: boolean): boolean {
    if (!this.ensureMap()) return false;
    
    try {
      if (!this.map!.getLayer(layerId)) {
        console.warn(`Layer ${layerId} does not exist in the map`);
        return false;
      }
      
      const newVisibility = visible ? 'visible' : 'none';
      this.map!.setLayoutProperty(layerId, 'visibility', newVisibility);
      
      this.layers.set(layerId, visible);
      this.notifyListeners('visibilityChange', layerId, visible);
      
      return true;
    } catch (error) {
      console.error(`Error setting layer ${layerId} visibility:`, error);
      return false;
    }
  }

  /**
     * Update the opacity of a terrain layer
     * @param layerId - The layer ID to update
     * @param opacity - Opacity value between 0 and 1
     * @returns boolean indicating success
     */
    updateLayerOpacity(layerId: string, opacity: number): boolean {
      if (!this.ensureMap()) return false;
      
      try {
        if (!this.map!.getLayer(layerId)) {
          console.warn(`Layer ${layerId} does not exist in the map`);
          return false;
        }
        
        // Clamp opacity between 0 and 1
        const clampedOpacity = Math.max(0, Math.min(1, opacity));
        
        // Update the fill-opacity paint property
        this.map!.setPaintProperty(layerId, 'fill-opacity', clampedOpacity);
        
        return true;
      } catch (error) {
        console.error(`Error updating opacity for layer ${layerId}:`, error);
        return false;
      }
    }

  /**
   * Remove a layer and its source
   */
  removeLayer(layerId: string): boolean {
    if (!this.ensureMap()) return false;
    
    try {
      if (this.map!.getLayer(layerId)) {
        this.map!.removeLayer(layerId);
      }
      
      if (this.map!.getSource(layerId)) {
        this.map!.removeSource(layerId);
      }
      
      this.layers.delete(layerId);
      this.notifyListeners('layerRemoved', layerId);
      
      return true;
    } catch (error) {
      console.error(`Error removing layer ${layerId}:`, error);
      return false;
    }
  }

  /**
   * Check if a layer is visible
   */
  isLayerVisible(layerId: string): boolean {
    if (!this.map?.getLayer(layerId)) return false;
    return this.map.getLayoutProperty(layerId, 'visibility') === 'visible';
  }

  /**
   * Add a layer to the map
   */
  addLayer(
    layerId: string,
    source: mapboxgl.AnySourceData,
    layerConfig: mapboxgl.AnyLayer,
    sourceId?: string,
    initialVisibility: boolean = true
  ): boolean {
    if (!this.ensureMap()) return false;
    
    const effectiveSourceId = sourceId || layerId;
    
    try {
      // Add source if it doesn't exist
      if (!this.map!.getSource(effectiveSourceId)) {
        this.map!.addSource(effectiveSourceId, source);
      }
      
      // Remove layer if it already exists
      if (this.map!.getLayer(layerId)) {
        this.map!.removeLayer(layerId);
      }
      
      // Add the layer
      this.map!.addLayer({
        ...layerConfig,
        id: layerId,
        source: effectiveSourceId,
        layout: {
          ...layerConfig.layout,
          visibility: initialVisibility ? 'visible' : 'none'
        }
      });
      
      // Register and notify
      this.registerLayer(layerId, initialVisibility);
      
      return true;
    } catch (error) {
      console.error(`Error adding layer ${layerId}:`, error);
      return false;
    }
  }

  /**
   * Get the current layer visibility state
   */
  getLayerState(): LayerVisibilityMap {
    const state: Partial<LayerVisibilityMap> = {};
    
    // First add all tracked layers
    for (const [layerId, isVisible] of this.layers.entries()) {
      state[layerId as LayerId] = isVisible;
    }
    
    // Then check actual map state for layers that exist
    if (this.map) {
      for (const layerId of Object.values(MAP_LAYERS)) {
        if (this.map.getLayer(layerId)) {
          const visible = this.map.getLayoutProperty(layerId, 'visibility') === 'visible';
          state[layerId] = visible;
        }
      }
    }
    
    return state as LayerVisibilityMap;
  }

  /**
   * Adds or updates an Area of Operations to the map
   */
  addAreaOfOperations(geometry: GeoJSON.FeatureCollection): boolean {
    if (!this.ensureMap()) return false;
    
    try {
      // Remove existing layers if present
      this.removeLayer(MAP_LAYERS.AREA_OF_OPERATIONS_OUTLINE);
      this.removeLayer(MAP_LAYERS.AREA_OF_OPERATIONS_FILL);
      
      // Add outline layer
      this.addLayer(
        MAP_LAYERS.AREA_OF_OPERATIONS_OUTLINE,
        {
          type: "geojson",
          data: geometry
        },
        {
          id: MAP_LAYERS.AREA_OF_OPERATIONS_OUTLINE,
          type: "line",
          source: MAP_LAYERS.AREA_OF_OPERATIONS_OUTLINE,
          layout: { visibility: "visible" },
          paint: {
            "line-color": "#0000FF",
            "line-width": 3,
            "line-opacity": 0.9,
            "line-dasharray": [2, 2]
          }
        },
        undefined,
        true // Make visible initially
      );
      
      // Add fill layer
      this.addLayer(
        MAP_LAYERS.AREA_OF_OPERATIONS_FILL,
        {
          type: "geojson",
          data: geometry
        },
        {
          id: MAP_LAYERS.AREA_OF_OPERATIONS_FILL,
          type: "fill",
          source: MAP_LAYERS.AREA_OF_OPERATIONS_FILL,
          layout: { visibility: "visible" },
          paint: {
            "fill-color": "#ADD8E6",
            "fill-opacity": 0.2
          }
        },
        undefined,
        true // Make visible initially
      );
      
      // Notify listeners
      this.notifyListeners('layerAdded', MAP_LAYERS.AREA_OF_OPERATIONS_OUTLINE, true);
      this.notifyListeners('layerAdded', MAP_LAYERS.AREA_OF_OPERATIONS_FILL, true);
      
      return true;
    } catch (error) {
      console.error("Error adding AO layers:", error);
      return false;
    }
  } 
  /**
 * Adds or updates a Meshblock Analysis Buffer to the map
 */
addMeshblockAnalysisBuffer(flightPath: GeoJSON.LineString, bufferDistance: number): boolean {
  if (!this.ensureMap()) return false;
  
  try {
    // Remove existing buffer layers if present
    this.removeLayer(MAP_LAYERS.MESHBLOCK_ANALYSIS_BUFFER_OUTLINE);
    this.removeLayer(MAP_LAYERS.MESHBLOCK_ANALYSIS_BUFFER_FILL);
    
    // Create buffer geometry around flight path
    const flightLine = turf.lineString(flightPath.coordinates);
    const bufferedGeometry = turf.buffer(flightLine, bufferDistance, { units: 'meters' });
    
    const bufferFeatureCollection = {
      type: "FeatureCollection" as const,
      features: [bufferedGeometry]
    };
    
    // Add outline layer
    this.addLayer(
      MAP_LAYERS.MESHBLOCK_ANALYSIS_BUFFER_OUTLINE,
      {
        type: "geojson",
        data: bufferFeatureCollection
      },
      {
        id: MAP_LAYERS.MESHBLOCK_ANALYSIS_BUFFER_OUTLINE,
        type: "line",
        source: MAP_LAYERS.MESHBLOCK_ANALYSIS_BUFFER_OUTLINE,
        layout: { visibility: "visible" },
        paint: {
          "line-color": "#9333EA", // Purple color to match meshblock theme
          "line-width": 2,
          "line-opacity": 0.8,
          "line-dasharray": [3, 3]
        }
      },
      undefined,
      true // Make visible initially
    );
    
    // Add fill layer
    this.addLayer(
      MAP_LAYERS.MESHBLOCK_ANALYSIS_BUFFER_FILL,
      {
        type: "geojson",
        data: bufferFeatureCollection
      },
      {
        id: MAP_LAYERS.MESHBLOCK_ANALYSIS_BUFFER_FILL,
        type: "fill",
        source: MAP_LAYERS.MESHBLOCK_ANALYSIS_BUFFER_FILL,
        layout: { visibility: "visible" },
        paint: {
          "fill-color": "#9333EA", // Purple to match meshblock theme
          "fill-opacity": 0.15 // Very subtle fill
        }
      },
      undefined,
      true // Make visible initially
    );
    
    // Notify listeners
    this.notifyListeners('layerAdded', MAP_LAYERS.MESHBLOCK_ANALYSIS_BUFFER_OUTLINE, true);
    this.notifyListeners('layerAdded', MAP_LAYERS.MESHBLOCK_ANALYSIS_BUFFER_FILL, true);
    
    return true;
  } catch (error) {
    console.error("Error adding meshblock analysis buffer:", error);
    return false;
  }
}

/**
 * Remove meshblock analysis buffer layers
 */
removeMeshblockAnalysisBuffer(): boolean {
  try {
    this.removeLayer(MAP_LAYERS.MESHBLOCK_ANALYSIS_BUFFER_OUTLINE);
    this.removeLayer(MAP_LAYERS.MESHBLOCK_ANALYSIS_BUFFER_FILL);
    return true;
  } catch (error) {
    console.error("Error removing meshblock analysis buffer:", error);
    return false;
  }
}
  /**
   * Adds or updates an AO terrain grid to the map with improved persistence
   * FIXED: Better source management and layer persistence
   */
  addAreaOfOperationsTerrain(gridCells: GridCell[]): boolean {
    if (!this.ensureMap()) return false;
    
    try {
      // Remove existing terrain grid if present
      this.removeLayer(MAP_LAYERS.AOTERRAIN_GRID);
      
      if (!gridCells || gridCells.length === 0) {
        console.warn("Empty grid cells provided to addAreaOfOperationsTerrain");
        return false;
      }
      
      console.log(`Processing ${gridCells.length} terrain grid cells for visualization`);
      
      // RENDERING OPTIMIZATION: Use a sampling approach for visualization only
      // This doesn't affect analysis, only how many cells we display on the map
      if (gridCells.length > 20000) {
        console.warn(`Rendering a very large number of cells (${gridCells.length}). Consider reducing buffer size if performance issues occur.`);
      }
      // Use all cells for visualization
      const visualizationCells = gridCells;
      
      // Calculate elevation range for color scaling using ALL cells for accurate representation
      let minElevation = Infinity;
      let maxElevation = -Infinity;
      
      for (const cell of gridCells) {
        const elevation = cell.properties.elevation;
        if (elevation < minElevation) minElevation = elevation;
        if (elevation > maxElevation) maxElevation = elevation;
      }
      
      // Convert the SAMPLED grid cells to GeoJSON for visualization
      const features = visualizationCells.map(cell => ({
        type: "Feature" as const,
        geometry: cell.geometry,
        properties: {
          elevation: cell.properties.elevation
        }
      }));
      
      const gridFeatureCollection = {
        type: "FeatureCollection" as const,
        features
      };
      
      // FIXED: Better source management
      const sourceId = MAP_LAYERS.AOTERRAIN_GRID;
      
      // Always remove and recreate source to prevent stale data issues
      if (this.map!.getSource(sourceId)) {
        console.log("Removing existing terrain grid source");
        this.map!.removeSource(sourceId);
      }
      
      // Add fresh source
      this.map!.addSource(sourceId, {
        type: "geojson",
        data: gridFeatureCollection
      });
      
      // FIXED: Always remove layer before adding
      if (this.map!.getLayer(sourceId)) {
        this.map!.removeLayer(sourceId);
      }
      
      // Determine the best color scale approach based on elevation range
      const elevationRange = maxElevation - minElevation;
      const medianElevation = this.calculateMedianElevation(gridCells);
      const useEnhancedScale = elevationRange > 300; // For areas with large elevation differences
      
      // Create color expression based on distribution
      let colorExpression;
      if (useEnhancedScale) {
        // Enhanced scale for large elevation differences
        // This uses quantiles rather than linear interpolation
        const quartile1 = minElevation + (medianElevation - minElevation) * 0.5;
        const quartile3 = medianElevation + (maxElevation - medianElevation) * 0.5;
        const highPoint = medianElevation + (maxElevation - medianElevation) * 0.8;
        
        colorExpression = [
          "interpolate",
          ["linear"],
          ["get", "elevation"],
          minElevation, "#0000FF",     // Lowest elevation (Blue)
          quartile1, "#00AAFF",        // 1st quartile (Light Blue)
          medianElevation, "#00FF00",  // Median elevation (Green)
          quartile3, "#FFFF00",        // 3rd quartile (Yellow)
          highPoint, "#FF0000",        // High elevation (Red)
          maxElevation, "#800080"      // Highest elevation (Purple)
        ];
      } else {
        // Standard linear scale for areas with moderate elevation change
        colorExpression = [
          "interpolate",
          ["linear"],
          ["get", "elevation"],
          minElevation, "#0000FF",                                             // Lowest (Blue)
          minElevation + (maxElevation - minElevation) * 0.2, "#00AAFF",       // 20% (Light Blue)
          minElevation + (maxElevation - minElevation) * 0.4, "#00FF00",       // 40% (Green)
          minElevation + (maxElevation - minElevation) * 0.6, "#FFFF00",       // 60% (Yellow)
          minElevation + (maxElevation - minElevation) * 0.8, "#FF0000",       // 80% (Red)
          maxElevation, "#800080"                                              // 100% (Purple)
        ];
      }
      
      // Add the layer with improved color mapping and PERSISTENCE
      this.map!.addLayer({
        id: sourceId,
        type: "fill",
        source: sourceId,
        layout: { 
          visibility: "visible" // FIXED: Ensure always visible when added
        },
        paint: {
          "fill-color": colorExpression,
          "fill-opacity": 0.7,  // Increased opacity for better visibility
          "fill-outline-color": [  // Add outline color for better cell connection
            "interpolate",
            ["linear"],
            ["get", "elevation"],
            minElevation, "#0000AA",  // Dark blue for low elevations
            maxElevation, "#550055"   // Dark purple for high elevations
          ]
        }
      }); 
      
      // FIXED: Properly register the layer for tracking
      this.registerLayer(sourceId, true);
      
      // Notify listeners
      this.notifyListeners('layerAdded', sourceId, true);
      
      console.log(`Successfully added terrain grid layer with ${features.length} features`);
      
      return true;
    } catch (error) {
      console.error("Error adding AO terrain grid:", error);
      return false;
    }
  }

    /**
   * Helper method to calculate median elevation from grid cells
   * @private
   */
  private calculateMedianElevation(cells: GridCell[]): number {
    // Extract all elevations and sort them
    const elevations = cells.map(cell => cell.properties.elevation).sort((a, b) => a - b);
    
    // Get the middle value
    const mid = Math.floor(elevations.length / 2);
    if (elevations.length % 2 === 0) {
      // Even number of elements - take the average of the two middle values
      return (elevations[mid - 1] + elevations[mid]) / 2;
    } else {
      // Odd number of elements - take the middle value
      return elevations[mid];
    }
  }

  /**
   * Fit the map to AO bounds
   */
  fitToAreaOfOperations(geometry: GeoJSON.FeatureCollection): boolean {
    if (!this.ensureMap()) return false;
    
    try {
      if (!geometry || !geometry.features || geometry.features.length === 0) {
        console.warn("Empty geometry provided to fitToAreaOfOperations");
        return false;
      }
      
      // Calculate bounds manually without turf as a fallback
      let minLng = Infinity;
      let minLat = Infinity;
      let maxLng = -Infinity;
      let maxLat = -Infinity;

      try {
        // First try with turf
        const bbox = turf.bbox(geometry);
        if (bbox && bbox.length === 4) {
          this.map!.fitBounds(
            [
              [bbox[0], bbox[1]],
              [bbox[2], bbox[3]]
            ],
            { padding: 50, duration: 200 }
          );
          return true;
        }
      } catch (turfError) {
        console.warn("Turf bbox calculation failed, using manual calculation:", turfError);
        // manual calculation fallback
        
        geometry.features.forEach(feature => {
          if (feature.geometry.type === 'Polygon') {
            const coordinates = feature.geometry.coordinates[0];
            coordinates.forEach(coord => {
              minLng = Math.min(minLng, coord[0]);
              minLat = Math.min(minLat, coord[1]);
              maxLng = Math.max(maxLng, coord[0]);
              maxLat = Math.max(maxLat, coord[1]);
            });
          }
        });
        
        if (minLng !== Infinity && minLat !== Infinity && maxLng !== -Infinity && maxLat !== -Infinity) {
          this.map!.fitBounds(
            [
              [minLng, minLat],
              [maxLng, maxLat]
            ],
            { padding: 50, duration: 200 }
          );
          return true;
        }
      }
      
      return false;
    } catch (error) {
      console.error("Error fitting to AO bounds:", error);
      return false;
    }
  }

  /**
 * Debug method to check terrain layer status
 * Add this method to LayerManager class
 */
debugTerrainLayer(): void {
  if (!this.map) {
    console.log("No map available for debugging");
    return;
  }
  
  const layerId = MAP_LAYERS.AOTERRAIN_GRID;
  const hasSource = !!this.map.getSource(layerId);
  const hasLayer = !!this.map.getLayer(layerId);
  const visibility = hasLayer ? this.map.getLayoutProperty(layerId, 'visibility') : 'unknown';
  const isTracked = this.layers.has(layerId);
  
  console.log("Terrain Layer Debug:", {
    layerId,
    hasSource,
    hasLayer,
    visibility,
    isTracked,
    trackedVisibility: this.layers.get(layerId)
  });
  
  // Also check if source has data
  if (hasSource) {
    const source = this.map.getSource(layerId) as mapboxgl.GeoJSONSource;
    console.log("Source data available:", !!source._data);
  }
}

/**
 * Initialize Studio layers that already exist in the map style
 * Call this after map loads to register pre-existing layers
 */
initializeStudioLayers(): boolean {
  if (!this.ensureMap()) return false;
  
  try {
    // Check if forest-height layer exists in Studio style
    const forestLayer = this.map!.getLayer('forest-height');
    if (forestLayer) {
      // Start hidden and register with LayerManager
      this.map!.setLayoutProperty('forest-height', 'visibility', 'none');
      this.registerLayer('forest-height', false);
      console.log('✅ Registered Studio forest-height layer');
      return true;
    } else {
      console.warn('⚠️ forest-height layer not found in Studio style');
      return false;
    }
  } catch (error) {
    console.error('❌ Error initializing Studio layers:', error);
    return false;
  }
}

/**
 * Enhanced toggle for Studio layers that need special handling
 */
toggleStudioLayer(layerId: string): boolean {
  if (!this.ensureMap()) return false;
  
  try {
    if (!this.map!.getLayer(layerId)) {
      console.warn(`Studio layer ${layerId} does not exist`);
      return false;
    }
    
    // Get current actual visibility (not tracked state)
    const currentVisibility = this.map!.getLayoutProperty(layerId, 'visibility');
    const newVisibility = currentVisibility === 'visible' ? 'none' : 'visible';
    
    // Set new visibility
    this.map!.setLayoutProperty(layerId, 'visibility', newVisibility);
    
    // Move to top when making visible (for Studio layers)
    if (newVisibility === 'visible') {
      this.map!.moveLayer(layerId);
    }
    
    // Update tracking
    const isVisible = newVisibility === 'visible';
    this.layers.set(layerId, isVisible);
    this.notifyListeners('visibilityChange', layerId, isVisible);
    
    console.log(`✅ Studio layer ${layerId} toggled to: ${newVisibility}`);
    return true;
  } catch (error) {
    console.error(`❌ Error toggling Studio layer ${layerId}:`, error);
    return false;
  }
}

  /**
   * Reset all layers
   */
  resetLayers(): boolean {
    if (!this.ensureMap()) return false;
    
    try {
      for (const layerId of this.layers.keys()) {
        this.removeLayer(layerId);
      }
      
      this.layers.clear();
      return true;
    } catch (error) {
      console.error('Error resetting layers:', error);
      return false;
    }
  }

  /**
   * Ensure map is initialized
   */
  private ensureMap(): boolean {
    if (!this.map) {
      console.warn('Map not initialized');
      return false;
    }
    return true;
  }
}

// Singleton instance
export const layerManager = new LayerManager();<|MERGE_RESOLUTION|>--- conflicted
+++ resolved
@@ -26,16 +26,12 @@
   BYDA_OTHER: "byda-other-layer",
   BYDA_DEVICE: "byda-device-layer",
   MOBILE_TOWERS: "mobile-towers-layer",
-<<<<<<< HEAD
   TREE_HEIGHTS: 'tree-height-raster',
   MESHBLOCK_LANDUSE: "meshblock-landuse-layer",
   MESHBLOCK_POPULATION: "meshblock-population-layer",
   MESHBLOCK_FLIGHT_INTERSECT: "meshblock-flight-intersect-layer",
   MESHBLOCK_ANALYSIS_BUFFER_FILL: "meshblock-analysis-buffer-fill",
   MESHBLOCK_ANALYSIS_BUFFER_OUTLINE: "meshblock-analysis-buffer-outline",
-=======
-  TREE_HEIGHTS: 'forest-height',
->>>>>>> e4309658
 } as const;
 
 export type LayerId = typeof MAP_LAYERS[keyof typeof MAP_LAYERS];
@@ -343,7 +339,7 @@
       console.error("Error adding AO layers:", error);
       return false;
     }
-  } 
+  }
   /**
  * Adds or updates a Meshblock Analysis Buffer to the map
  */
