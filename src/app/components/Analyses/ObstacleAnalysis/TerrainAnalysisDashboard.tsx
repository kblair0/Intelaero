--- conflicted
+++ resolved
@@ -76,24 +76,16 @@
   onTerrainOpacityChange?: (opacity: number) => void;
   isAnalyzing?: boolean;
   aoTerrainGrid?: GridCell[] | null;
-<<<<<<< HEAD
-=======
-  
-  // ADD THESE NEW OPTIONAL PROPS:
->>>>>>> e4309658
   secondButtonText?: string;
   onSecondButtonClick?: () => void;
   isSecondButtonLoading?: boolean;
   showSecondButton?: boolean;
   secondButtonFeatureId?: FeatureId;
-<<<<<<< HEAD
   
   // BUFFER PROPS:
   bufferDistance?: number;
   onBufferDistanceChange?: (distance: number) => void;
   hasFlightPlan?: boolean;
-=======
->>>>>>> e4309658
 }
 
 /**
@@ -131,25 +123,17 @@
   isAnalyzing,
   aoTerrainGrid,
   
-<<<<<<< HEAD
   // Second button props:
-=======
-  // ADD THESE NEW PROPS:
->>>>>>> e4309658
   secondButtonText,
   onSecondButtonClick,
   isSecondButtonLoading,
   showSecondButton,
-<<<<<<< HEAD
   secondButtonFeatureId,
   
   // BUFFER PROPS:
   bufferDistance,
   onBufferDistanceChange,
   hasFlightPlan
-=======
-  secondButtonFeatureId
->>>>>>> e4309658
 }) => {
   const { checks } = useChecklistContext();
   
